import { WGS84_ELLIPSOID, TilesRenderer } from '3d-tiles-renderer';
import {
  TilesFadePlugin,
  TileCompressionPlugin,
  GLTFExtensionsPlugin,
  CesiumIonAuthPlugin,
} from '3d-tiles-renderer/plugins';
import Papa from 'papaparse';
import {
  Scene,
  WebGLRenderer,
  PerspectiveCamera,
  MathUtils,
  Raycaster,
  Vector3,
  Vector2,
  WebGLRenderTarget,
  ShaderMaterial,
  PlaneGeometry,
  Mesh,
  OrthographicCamera,
  DepthTexture,
  NearestFilter,
  FloatType,
  DataTexture,
  LinearFilter,
  RGBAFormat,
  UnsignedByteType,
  Matrix4,
} from 'three';
import { DRACOLoader } from 'three/examples/jsm/loaders/DRACOLoader.js';

import { MESSAGE_TYPES, PATH_STATUS } from './constants.js';

const MIN_ABOVE_GROUND_DISTANCE = 40;
const MAX_ABOVE_GROUND_DISTANCE = 20_000;
const MAX_CONSECUTIVE_MISSING_INTERSECTIONS = 10;
const MAX_NUMBER_OF_FRAME_RETRIES = 5000;
const MESSAGE_DELAY_IN_MS = 5000;
const PATH_WAIT_DELAY_IN_MS = 100;
const SKIP_PATH_AFTER_EXCESSIVE_MISSING_INTERSECTIONS = true;
const SKIP_PATH_AFTER_COLLISION_WITH_GROUND = true;
const SKIP_PATH_AFTER_UNREALISTIC_HEIGHT = true;

const DEFAULT_RENDERER_WIDTH = 512;
const DEFAULT_RENDERER_HEIGHT = 384;
const DEFAULT_CAMERA_FAR_IN_METERS = 100000;
const DEFAULT_CAMERA_NEAR_IN_METERS = 1;
const DEFAULT_CAMERA_FOV_IN_DEGREES = 35;

// Tolerance when checking occlusion in camera B
const OVERLAP_EPSILON_METERS = 0.5;

// Global flags
let tilesLoading = false;
let consecutiveMissingIntersections = 0;
let currentPathPending = false;

// Collection of per-frame data used to compute view-overlap for the current path.
// It is reset at the start of every path.
let currentPathFrames: any[] = [];

type Point = {
  altitude: number;
  distance_from_ground: number;
  heading: number;
  index_in_path: number;
  lat: number;
  lng: number;
  roll: number;
  tilt: number;
};

type WGS84Point = {
  height: number;
  lat: number;
  lon: number;
};

// Type for the data we need to compute the overlap matrix
type FrameInfo = {
  dataTexture: DataTexture; // packed RGBA8 depth
  camera: PerspectiveCamera; // cloned camera for this frame (contains matrices)
  width: number;
  height: number;
  cameraFar: number;
};

function decodeDepthFromGrayscaleRGBA(r: number, g: number, b: number, a: number) {
  return (r + g / 256 + b / 65536 + a / 16777216) / 255;
}

function isArrayOfString(value: any) {
  if (!Array.isArray(value)) {
    return false;
  }
  return !value.some((item) => typeof item !== 'string');
}

function onWindowResize(
  width: number,
  height: number,
  camera: PerspectiveCamera,
  renderer: WebGLRenderer,
  depthTarget: WebGLRenderTarget,
  packedDepthTarget: WebGLRenderTarget
) {
  camera.aspect = 1;
  renderer.setSize(width, height);
  depthTarget.setSize(width, height);
  packedDepthTarget.setSize(width, height);

  camera.updateProjectionMatrix();

  // Use fixed pixel ratio for consistent output.
  // Higher nubmers give better quality,
  // but can be pretty slow if GPU is shitty (or using CPU/iGPU).
  renderer.setPixelRatio(2);
}

function getLookAtPoint(tiles: TilesRenderer, camera: PerspectiveCamera, raycaster: Raycaster) {
  raycaster.setFromCamera({ x: 0, y: 0 } as Vector2, camera);
  const intersects = raycaster.intersectObject(tiles.group, true);

  // TODO: what if there are multiple intersections?
  if (intersects.length > 0) {
    const point = intersects[0].point;
    // Convert world position to local position in tiles coordinate system
    const mat = tiles.group.matrixWorld.clone().invert();
    const vec = point.clone().applyMatrix4(mat);

    const res = {} as WGS84Point;
    WGS84_ELLIPSOID.getPositionToCartographic(vec, res);

    return {
      lat: res.lat * MathUtils.RAD2DEG,
      lng: res.lon * MathUtils.RAD2DEG,
      elevation: res.height,
      distance: intersects[0].distance, // Add distance to return value
    };
  }

  return null;
}

function getGroundDistance(tiles: TilesRenderer, camera: PerspectiveCamera) {
  // Create a new raycaster pointing straight down from the camera
  const downRaycaster = new Raycaster();

  // Set the raycaster origin to the camera position
  downRaycaster.set(camera.position.clone(), new Vector3(0, -1, 0));

  // Intersect with the tiles
  const intersects = downRaycaster.intersectObject(tiles.group, true);

  // TODO: what if there are multiple intersections?
  if (intersects.length > 0) {
    const point = intersects[0].point;

    // Convert world position to local position in tiles coordinate system
    const mat = tiles.group.matrixWorld.clone().invert();
    const vec = point.clone().applyMatrix4(mat);

    const res = {} as WGS84Point;
    WGS84_ELLIPSOID.getPositionToCartographic(vec, res);

    return {
      lat: res.lat * MathUtils.RAD2DEG,
      lng: res.lon * MathUtils.RAD2DEG,
      elevation: res.height,
      distance: intersects[0].distance, // Distance from camera to ground
    };
  }

  return null;
}

function getPathNumberFromCsvUrl(csvUrl: string) {
  // Example URL: https://storage.googleapis.com/tera-public/terrarium-input/03-13-25/vm1/path_1.csv
  const portions = csvUrl.split('/');
  const currentPathNumberString = portions[portions.length - 1]
    .replace('path_', '')
    .replace('.csv', '');
  return Number(currentPathNumberString);
}

function updatePathStatus(
  pathNumber: number,
  status: string,
  url: string,
  reason: string | null = null
) {
  console.log(
    `${MESSAGE_TYPES.PATH_STATUS}_${JSON.stringify({
      pathNumber,
      status,
      reason,
      url,
      timestamp: new Date().toISOString(),
    })}`
  );
}

function reinstantiateTiles(
  tiles: TilesRenderer,
  camera: PerspectiveCamera,
  renderer: WebGLRenderer,
  scene: Scene,
  token: string
) {
  // Force higher detail for more distant tiles
  tiles.errorTarget = 0.1;
  tiles.errorThreshold = Infinity;
  tiles.maxDepth = Infinity;

  // Load tiles even if they are not in the camera frustum
  tiles.autoDisableRendererCulling = false;

  tiles.registerPlugin(
    new CesiumIonAuthPlugin({
      apiToken: token,
      assetId: '2275207',
      autoRefreshToken: true,
    })
  );
  tiles.registerPlugin(new TileCompressionPlugin());
  tiles.registerPlugin(new TilesFadePlugin());
  tiles.registerPlugin(
    new GLTFExtensionsPlugin({
      dracoLoader: new DRACOLoader().setDecoderPath(
        'https://unpkg.com/three@0.153.0/examples/jsm/libs/draco/gltf/'
      ),
    })
  );

  scene.add(tiles.group);

  tiles.setResolutionFromRenderer(camera, renderer);
  tiles.optimizeRaycast = true;
  tiles.setCamera(camera);
}

function setupDepthRendering(width: number, height: number, cameraNear: number, cameraFar: number) {
  // Create render target with depth texture
  const depthTarget = new WebGLRenderTarget(width, height);
  depthTarget.texture.minFilter = NearestFilter;
  depthTarget.texture.magFilter = NearestFilter;
  depthTarget.depthTexture = new DepthTexture(width, height);
  depthTarget.depthTexture.type = FloatType;

  // Render target that will receive the packed RGBA depth
  const packedDepthTarget = new WebGLRenderTarget(width, height);
  packedDepthTarget.texture.minFilter = NearestFilter;
  packedDepthTarget.texture.magFilter = NearestFilter;

  // Setup post-processing for depth packing (metric depth → RGBA8)
  const depthCamera = new OrthographicCamera(-1, 1, 1, -1, 0, 1);

  const shaderMaterial = new ShaderMaterial({
    vertexShader: `
      varying vec2 vUv;
      void main() {
        vUv = uv;
        gl_Position = projectionMatrix * modelViewMatrix * vec4(position, 1.0);
      }
    `,
    fragmentShader: `
      #include <packing>
      varying vec2 vUv;
      uniform sampler2D tDepth;
      uniform float cameraNear;
      uniform float cameraFar;
      uniform vec2 texelSize;

      // Returns depth normalised to 0-1 range (0 = near, 1 = cameraFar)
      float readDepth( sampler2D depthSampler, vec2 coord ) {
          float fragCoordZ = texture2D( depthSampler, coord ).x;
          float viewZ      = perspectiveDepthToViewZ( fragCoordZ, cameraNear, cameraFar );
          float linear     = clamp( -viewZ, 0.0, cameraFar );   // metres
          return linear / cameraFar;                            // 0-1
      }

      void main() {
        float centerDepth = readDepth( tDepth, vUv );
        float finalDepth  = centerDepth;

        // Gap-filling: if depth equals far-plane, try use closest neighbour that has data
        if ( centerDepth > 0.999 ) {
          float minNeighbour = 1.0;
          minNeighbour = min( minNeighbour, readDepth( tDepth, vUv + vec2( texelSize.x, 0.0 ) ) );
          minNeighbour = min( minNeighbour, readDepth( tDepth, vUv - vec2( texelSize.x, 0.0 ) ) );
          minNeighbour = min( minNeighbour, readDepth( tDepth, vUv + vec2( 0.0, texelSize.y ) ) );
          minNeighbour = min( minNeighbour, readDepth( tDepth, vUv - vec2( 0.0, texelSize.y ) ) );
          if ( minNeighbour < 0.999 ) {
            finalDepth = minNeighbour;
          }
        }

        // Pack the 0-1 depth into RGBA8 (loss-less when saved as PNG)
        gl_FragColor = packDepthToRGBA( finalDepth );
      }
    `,
    uniforms: {
      tDepth: { value: depthTarget.depthTexture },
      cameraNear: { value: cameraNear },
      cameraFar: { value: cameraFar },
      texelSize: { value: new Vector2(1.0 / width, 1.0 / height) },
    },
  });

  const planeGeometry = new PlaneGeometry(2, 2);
  const depthMesh = new Mesh(planeGeometry, shaderMaterial);
  const depthScene = new Scene();
  depthScene.add(depthMesh);

  return {
    depthTarget,
    packedDepthTarget,
    depthScene,
    depthCamera,
    shaderMaterial,
  };
}

function setupOverlapResources(width: number, height: number) {
  const overlapScene = new Scene();
  const overlapCamera = new OrthographicCamera(-1, 1, 1, -1, 0, 1);

  const overlapRenderTarget = new WebGLRenderTarget(width, height);
  overlapRenderTarget.texture.minFilter = LinearFilter;
  overlapRenderTarget.texture.magFilter = LinearFilter;

  const material = new ShaderMaterial({
    uniforms: {
      tDepthA: { value: null },
      tDepthB: { value: null },
      invPA: { value: new Matrix4() },
      invVA: { value: new Matrix4() },
      PB: { value: new Matrix4() },
      VB: { value: new Matrix4() },
      farA: { value: 1 },
      farB: { value: 1 },
      epsilon: { value: OVERLAP_EPSILON_METERS },
    },
    vertexShader: `
      varying vec2 vUv;
      void main(){
        vUv = uv;
        gl_Position = vec4(position.xy, 0.0, 1.0);
      }
    `,
    fragmentShader: `
      precision highp float;
      varying vec2 vUv;
      uniform sampler2D tDepthA;
      uniform sampler2D tDepthB;
      uniform mat4 invPA;
      uniform mat4 invVA;
      uniform mat4 PB;
      uniform mat4 VB;
      uniform float farA;
      uniform float farB;
      uniform float epsilon;

      // Unpack the packed RGBA8 depth value (0-1 range storing linear depth / far)
      float unpackDepth( vec4 c ) {
        return c.r + c.g / 256.0 + c.b / 65536.0 + c.a / 16777216.0;
      }

      void main() {
        // ------------------------------------------------------------------
        // 1. Read linear depth for the current pixel in camera A
        // ------------------------------------------------------------------
        float zNormA = unpackDepth( texture2D( tDepthA, vUv ) );
        if ( zNormA > 0.999 ) {
          discard;                        // no geometry at far plane
        }

        // Convert to metric depth (metres)
        float depthA = zNormA * farA;

        // ------------------------------------------------------------------
        // 2. Reconstruct the view-space position for camera A
        // ------------------------------------------------------------------
        // Build a ray direction from the camera through this pixel
        vec2 ndc = vUv * 2.0 - 1.0;         // Normalised device coordinates
        vec4 clipNear = vec4( ndc, -1.0, 1.0 );
        vec4 viewNear = invPA * clipNear;   // to view space
        viewNear /= viewNear.w;
        vec3 rayDir = normalize( viewNear.xyz );

        // View-space position (camera A looks down -Z axis)
        // depthA is positive; rayDir points toward the scene (negative z),
        // so we multiply without flipping the sign.
        vec3 viewPosA = rayDir * depthA;

        // World-space position of this sample
        vec4 worldPos = invVA * vec4( viewPosA, 1.0 );

        // ------------------------------------------------------------------
        // 3. Project the point into camera B
        // ------------------------------------------------------------------
        vec4 viewPosB4 = VB * worldPos;     // view space B
        if ( viewPosB4.z >= 0.0 ) {
          discard;                          // behind camera B
        }

        vec4 clipB = PB * viewPosB4;
        if ( clipB.w <= 0.0 ) {
          discard;
        }

        vec3 ndcB = clipB.xyz / clipB.w;
        if ( abs( ndcB.x ) > 1.0 || abs( ndcB.y ) > 1.0 || ndcB.z < 0.0 || ndcB.z > 1.0 ) {
          discard;                          // outside frustum B
        }

        vec2 uvB = ndcB.xy * 0.5 + 0.5;

        // ------------------------------------------------------------------
        // 4. Depth test in camera B (linear space)
        // ------------------------------------------------------------------
        float zNormB = unpackDepth( texture2D( tDepthB, uvB ) );
        float depthPixelB = zNormB * farB;      // surface depth in B for this pixel
        float depthSampleB = -viewPosB4.z;      // depth of our sample in B

        if ( depthSampleB <= depthPixelB + epsilon ) {
          // Visible from both cameras -> overlap
          gl_FragColor = vec4( 1.0, 0.0, 0.0, 1.0 );
        } else {
          gl_FragColor = vec4( 0.0, 0.0, 0.0, 1.0 );
        }
      }
    `,
  });

  const overlapQuad = new Mesh(new PlaneGeometry(2, 2), material);
  overlapScene.add(overlapQuad);

  return { overlapScene, overlapCamera, overlapQuad, overlapRenderTarget };
}

function gpuOverlap(
  renderer: WebGLRenderer,
  overlapScene: Scene,
  overlapCamera: OrthographicCamera,
  overlapQuad: Mesh,
  overlapRenderTarget: WebGLRenderTarget,
  a: FrameInfo,
  b: FrameInfo
): number {
  if (overlapRenderTarget.width !== a.width || overlapRenderTarget.height !== a.height) {
    throw new Error(
      `Overlap resources not initialized (width: ${overlapRenderTarget.width}, height: ${overlapRenderTarget.height}, expected: ${a.width}x${a.height})`
    );
  }

  const material = overlapQuad.material as ShaderMaterial;
  material.uniforms.tDepthA.value = a.dataTexture;
  material.uniforms.tDepthB.value = b.dataTexture;
  material.uniforms.invPA.value = a.camera.projectionMatrixInverse;
  material.uniforms.invVA.value = a.camera.matrixWorld; // world matrix (== inverse of view)
  material.uniforms.PB.value = b.camera.projectionMatrix;
  material.uniforms.VB.value = b.camera.matrixWorldInverse;
  material.uniforms.farA.value = a.cameraFar;
  material.uniforms.farB.value = b.cameraFar;

  // ------------------------------------------------------------------
  // 1. Try native WebGL2 occlusion query
  // ------------------------------------------------------------------
  const gl: WebGLRenderingContext | WebGL2RenderingContext = renderer.getContext();
  const isWebGL2 = (gl as WebGL2RenderingContext).beginQuery !== undefined;
  let passedSamples: number | null = null;

  if (isWebGL2) {
    const gl2 = gl as WebGL2RenderingContext;
    const query = gl2.createQuery();
    if (query) {
      renderer.setRenderTarget(overlapRenderTarget);
      gl2.beginQuery(gl2.ANY_SAMPLES_PASSED, query);
      renderer.render(overlapScene, overlapCamera);
      gl2.endQuery(gl2.ANY_SAMPLES_PASSED);
      gl2.flush(); // ensure the commands are submitted

      // Busy-wait until the result is ready. In practice this returns quickly.
      while (!gl2.getQueryParameter(query, gl2.QUERY_RESULT_AVAILABLE)) {
        /* spin */
      }
      passedSamples = gl2.getQueryParameter(query, gl2.QUERY_RESULT);
      gl2.deleteQuery(query);
      renderer.setRenderTarget(null);
    }
  }

  // ------------------------------------------------------------------
  // 2. WebGL1 fall-back using EXT_occlusion_query_boolean
  // ------------------------------------------------------------------
  if (passedSamples === null) {
    // Either WebGL2 path was unavailable or failed → try extension
    const ext: any = gl.getExtension('EXT_occlusion_query_boolean');
    if (ext) {
      const queryExt = ext.createQueryEXT();
      renderer.setRenderTarget(overlapRenderTarget);
      ext.beginQueryEXT(ext.ANY_SAMPLES_PASSED_EXT, queryExt);
      renderer.render(overlapScene, overlapCamera);
      ext.endQueryEXT(ext.ANY_SAMPLES_PASSED_EXT);
      (gl as WebGLRenderingContext).flush();

      while (!ext.getQueryObjectEXT(queryExt, ext.QUERY_RESULT_AVAILABLE_EXT)) {
        /* spin */
      }
      passedSamples = ext.getQueryObjectEXT(queryExt, ext.QUERY_RESULT_EXT);
      ext.deleteQueryEXT(queryExt);
      renderer.setRenderTarget(null);
    }
  }
  // ------------------------------------------------------------------
  // 3. Final fall-back → original readPixels implementation
  // ------------------------------------------------------------------
  if (passedSamples === null) {
    renderer.setRenderTarget(overlapRenderTarget);
    renderer.render(overlapScene, overlapCamera);

    const buffer = new Uint8Array(a.width * a.height * 4);
    renderer.readRenderTargetPixels(overlapRenderTarget, 0, 0, a.width, a.height, buffer);
    renderer.setRenderTarget(null);

    let count = 0;
    for (let i = 0; i < buffer.length; i += 4) {
      if (buffer[i] > 128) count++;
    }
    passedSamples = count;
  }

  const totalPixels = a.width * a.height;
  return passedSamples / totalPixels;

  // renderer.setRenderTarget(overlapRenderTarget);
  // renderer.render(overlapScene, overlapCamera);

  // const buffer = new Uint8Array(a.width * a.height * 4);
  // renderer.readRenderTargetPixels(overlapRenderTarget, 0, 0, a.width, a.height, buffer);

  // let overlapCount = 0;
  // for (let i = 0; i < buffer.length; i += 4) {
  //   if (buffer[i] > 128) overlapCount++;
  // }

  // const total = a.width * a.height;
  // renderer.setRenderTarget(null);

  // return overlapCount / total;
}

function computeCovizMatrix(
  frames: FrameInfo[],
  renderer: WebGLRenderer,
  overlapScene: Scene,
  overlapCamera: OrthographicCamera,
  overlapQuad: Mesh,
  overlapRenderTarget: WebGLRenderTarget,
  pathNumber: number
) {
  const n = frames.length;
  const totalPairs = (n * (n - 1)) / 2;
  let donePairs = 0;

  const result = Array.from({ length: n }, () => Array(n).fill(0));

  for (let i = 0; i < n; i++) {
    result[i][i] = 1;
    for (let j = i + 1; j < n; j++) {
      // Pixels from A also seen by B
      result[i][j] = gpuOverlap(
        renderer,
        overlapScene,
        overlapCamera,
        overlapQuad,
        overlapRenderTarget,
        frames[i],
        frames[j]
      );

      // Pixels from B also seen by A
      result[j][i] = gpuOverlap(
        renderer,
        overlapScene,
        overlapCamera,
        overlapQuad,
        overlapRenderTarget,
        frames[j],
        frames[i]
      );

      donePairs++;

      // Progress update every 50 pairs
      if (donePairs % 50 === 0 || donePairs === totalPairs) {
        console.log(
          `${MESSAGE_TYPES.COVIZ_MATRIX_PROGRESS}_${JSON.stringify({
            pathNumber,
            progress: donePairs / totalPairs,
          })}`
        );
      }
    }
  }

  return result;
}

async function loadPath(currentPathNumber: number, csvUrl: string) {
  try {
    // First check if the file exists without fetching its contents
    const checkResponse = await fetch(csvUrl, { method: 'HEAD' });

    // Invalid responses should be ignored
    // and skipped to the next path.
    if (!checkResponse.ok) {
      console.log(`Invalid response was received for Path #${currentPathNumber} (${csvUrl})`);
      updatePathStatus(currentPathNumber, PATH_STATUS.DISCARDED, csvUrl, 'no valid data');
      return [];
    }

    // If file exists, proceed with loading
    const response = await fetch(csvUrl);
    const csvText = await response.text();

    // TODO: maybe further validation that it's a valid CSV file
    const results = Papa.parse(csvText, {
      header: true,
      dynamicTyping: true,
      skipEmptyLines: true,
    });

    // Skip to the next path if there are no points
    if (results.errors.length > 0) {
      console.log(`Path #${currentPathNumber} has no valid data`);
      updatePathStatus(
        currentPathNumber,
        PATH_STATUS.DISCARDED,
        csvUrl,
        results.errors.map((e) => e.message).join(', ')
      );
      return [];
    }

    // TODO: ensure that newPathData is Point[]
    const newPathData = results.data as Point[];

    console.log(`Loaded Path #${currentPathNumber} with ${newPathData.length} entries.`);

    // Skip to the next path if there are no points
    if (newPathData.length <= 0) {
      console.log(`Path ${currentPathNumber} has no points`);
      updatePathStatus(currentPathNumber, PATH_STATUS.DISCARDED, csvUrl, 'no points');
      return [];
    }

    return newPathData;
  } catch (e: any) {
    console.error(`Error while loading Path #${currentPathNumber}:`, e);
    updatePathStatus(currentPathNumber, PATH_STATUS.DISCARDED, csvUrl, `error: ${e.message}`);
    return [];
  }
}

async function animate(
  tiles: TilesRenderer,
  raycaster: Raycaster,
  renderer: WebGLRenderer,
  camera: PerspectiveCamera,
  scene: Scene,
  depthTarget: WebGLRenderTarget,
  packedDepthTarget: WebGLRenderTarget,
  depthCamera: OrthographicCamera,
  depthScene: Scene,
  totalPathsCount: number,
  currentPathIndex: number,
  currentPathNumber: number,
  csvUrl: string,
  currentPathData: Point[],
  currentFrameIndex: number,
  currentFrameRetryCount: number,
  debugDepthFrame: boolean,
  roundDepthMatrix: number
) {
  // Once the path has completed,
  // try to load the next path,
  // exiting if there are no more paths to be processed.
  if (currentFrameIndex >= currentPathData.length) {
    console.log(`Path ${currentPathNumber} complete.`);
    updatePathStatus(currentPathNumber, PATH_STATUS.COMPLETED, csvUrl);

    if (currentPathIndex >= totalPathsCount - 1) {
      console.log('All paths complete');
      console.log(MESSAGE_TYPES.PROCESSING_COMPLETE);
    }

    currentPathPending = false;

    return;
  }

  // Re-position camera for current point
  const currentPoint = currentPathData[currentFrameIndex];
  // @ts-ignore
  tiles.setLatLonToYUp(currentPoint.lat * MathUtils.DEG2RAD, currentPoint.lng * MathUtils.DEG2RAD);
  camera.position.set(0, currentPoint.altitude, 0);
  camera.rotation.order = 'YXZ';
  camera.rotation.set(
    -(90 - currentPoint.tilt) * MathUtils.DEG2RAD,
    -(currentPoint.heading + 90) * MathUtils.DEG2RAD,
    currentPoint.roll * MathUtils.DEG2RAD
  );
  tiles.setResolutionFromRenderer(camera, renderer);
  tiles.setCamera(camera);
  camera.updateMatrixWorld();
  tiles.update();

  // If tiles aren't loaded yet,
  // retry the frame,
  // unless we've exceeded the per-frame retry limit.
  if (tiles.loadProgress < 1 || !tilesLoading) {
    if (currentFrameRetryCount >= MAX_NUMBER_OF_FRAME_RETRIES) {
      console.warn(
        `Tiles not loaded after ${MAX_NUMBER_OF_FRAME_RETRIES} retries, skipping frame #${currentFrameIndex} for Path #${currentPathNumber}`
      );
      requestAnimationFrame(() =>
        animate(
          tiles,
          raycaster,
          renderer,
          camera,
          scene,
          depthTarget,
          packedDepthTarget,
          depthCamera,
          depthScene,
          totalPathsCount,
          currentPathIndex,
          currentPathNumber,
          csvUrl,
          currentPathData,
          currentFrameIndex + 1,
          0,
          debugDepthFrame,
          roundDepthMatrix
        )
      );
      return;
    }

    console.warn(
      `Tiles not loaded yet, retrying frame #${
        currentFrameIndex + 1
      } for Path #${currentPathNumber}...`
    );
    requestAnimationFrame(() =>
      animate(
        tiles,
        raycaster,
        renderer,
        camera,
        scene,
        depthTarget,
        packedDepthTarget,
        depthCamera,
        depthScene,
        totalPathsCount,
        currentPathIndex,
        currentPathNumber,
        csvUrl,
        currentPathData,
        currentFrameIndex,
        currentFrameRetryCount + 1,
        debugDepthFrame,
        roundDepthMatrix
      )
    );
    return;
  }

  // Get the point that the camera is looking at
  const lookAtPoint = getLookAtPoint(tiles, camera, raycaster);

  // If there's a missing intersection,
  // skip the current frame and go to the next one,
  // unless we've already exhausted the acceptable number of missing intersections for the path,
  // in which case, we skip to the next path.
  if (!lookAtPoint) {
    consecutiveMissingIntersections++;
    console.log(`No intersection found (${consecutiveMissingIntersections} in a row)`);

    // Check if we need to skip this path due to distance issues
    // TODO: ignore discard to maximize number of frames per path?
    if (
      consecutiveMissingIntersections >= MAX_CONSECUTIVE_MISSING_INTERSECTIONS &&
      SKIP_PATH_AFTER_EXCESSIVE_MISSING_INTERSECTIONS
    ) {
      console.log(
        `${MAX_CONSECUTIVE_MISSING_INTERSECTIONS} consecutive missing intersections for path ${currentPathNumber}, skipping to next path`
      );
      updatePathStatus(
        currentPathNumber,
        PATH_STATUS.DISCARDED,
        csvUrl,
        `${MAX_CONSECUTIVE_MISSING_INTERSECTIONS} consecutive missing intersections`
      );

      if (currentPathIndex >= totalPathsCount - 1) {
        console.log('All paths complete');
        console.log(MESSAGE_TYPES.PROCESSING_COMPLETE);
      }

      currentPathPending = false;

      return;
    }

    // If we haven't hit the threshold, continue to next frame
    requestAnimationFrame(() =>
      animate(
        tiles,
        raycaster,
        renderer,
        camera,
        scene,
        depthTarget,
        packedDepthTarget,
        depthCamera,
        depthScene,
        totalPathsCount,
        currentPathIndex,
        currentPathNumber,
        csvUrl,
        currentPathData,
        currentFrameIndex + 1,
        0,
        debugDepthFrame,
        roundDepthMatrix
      )
    );
    return;
  }

  // Discard the entire path if the intersection is too close to the ground
  // TODO: ignore discard to maximize number of frames per path?
  if (lookAtPoint.distance < MIN_ABOVE_GROUND_DISTANCE && SKIP_PATH_AFTER_COLLISION_WITH_GROUND) {
    console.log(
      `Intersection too close (${lookAtPoint.distance.toFixed(
        2
      )}m) for path ${currentPathNumber}, skipping to next path`
    );
    updatePathStatus(
      currentPathNumber,
      PATH_STATUS.DISCARDED,
      csvUrl,
      `intersection too close (${lookAtPoint.distance.toFixed(2)}m)`
    );

    if (currentPathIndex >= totalPathsCount - 1) {
      console.log('All paths complete');
      console.log(MESSAGE_TYPES.PROCESSING_COMPLETE);
    }

    currentPathPending = false;

    return;
  }

  // Discard the entire path if the intersection is too far from the ground
  // TODO: ignore discard to maximize number of frames per path?
  if (lookAtPoint.distance > MAX_ABOVE_GROUND_DISTANCE && SKIP_PATH_AFTER_UNREALISTIC_HEIGHT) {
    console.log(
      `Intersection too far (${lookAtPoint.distance.toFixed(
        2
      )}m) for path ${currentPathNumber}, skipping to next path`
    );
    updatePathStatus(
      currentPathNumber,
      PATH_STATUS.DISCARDED,
      csvUrl,
      `intersection too far (${lookAtPoint.distance.toFixed(2)}m)`
    );

    if (currentPathIndex >= totalPathsCount - 1) {
      console.log('All paths complete');
      console.log(MESSAGE_TYPES.PROCESSING_COMPLETE);
    }

    currentPathPending = false;

    return;
  }

  // Reset counter when we find an intersection
  consecutiveMissingIntersections = 0;

  const width = depthTarget.width;
  const height = depthTarget.height;

  const metadata = {
    pathNumber: currentPathNumber,
    frameIndex: currentFrameIndex,
    latitude: currentPoint.lat,
    longitude: currentPoint.lng,
    altitude: currentPoint.altitude,
    heading: currentPoint.heading,
    tilt: currentPoint.tilt,
    roll: currentPoint.roll,
    width: width,
    height: height,
    cameraFov: camera.fov,
    cameraNear: camera.near,
    cameraFar: camera.far,
    timestamp: new Date().toISOString(),
    lookAtPoint: lookAtPoint,
    groundDistance: getGroundDistance(tiles, camera),
  };

  // First render the normal scene and take the screenshot
  renderer.setRenderTarget(null);
  renderer.render(scene, camera);
  console.log(`${MESSAGE_TYPES.REGULAR_FRAME_READY}_${JSON.stringify(metadata)}`);

  // Wait for Puppeteer to capture the frame,
  // unless we hit a timeout,
  // in which case we continue to the next frame.
  try {
    await new Promise((resolve) => {
      const messageHandler = (event: MessageEvent) => {
        // TODO: change to event.type === 'console' && event.detail?.text === MESSAGE_TYPES.REGULAR_FRAME_CAPTURED
        if (event.data === MESSAGE_TYPES.REGULAR_FRAME_CAPTURED) {
          window.removeEventListener('message', messageHandler);
          resolve(undefined);
        }
      };

      // Send message to Puppeteer
      window.addEventListener('message', messageHandler);
      window.postMessage(MESSAGE_TYPES.REGULAR_FRAME_READY, '*');

      // Make sure to resolve the Promise,
      // even if the message is never received.
      setTimeout(() => {
        // TODO: change to 'console' instead of 'message'
        window.removeEventListener('message', messageHandler);
        console.warn('Regular frame capture confirmation timed out');
        resolve(undefined);
      }, MESSAGE_DELAY_IN_MS);
    });
  } catch (error) {
    console.error('Error during regular frame capture:', error);

    requestAnimationFrame(() =>
      animate(
        tiles,
        raycaster,
        renderer,
        camera,
        scene,
        depthTarget,
        packedDepthTarget,
        depthCamera,
        depthScene,
        totalPathsCount,
        currentPathIndex,
        currentPathNumber,
        csvUrl,
        currentPathData,
        currentFrameIndex + 1,
        0,
        debugDepthFrame,
        roundDepthMatrix
      )
    );

    return;
  }

  // Then render depth view and take screenshot
  // 1. Render scene to depth texture (depthTarget)
  renderer.setRenderTarget(depthTarget);
  renderer.render(scene, camera);

  // 2. Pack the depth texture into RGBA8 in a second pass
  renderer.setRenderTarget(packedDepthTarget);
  renderer.render(depthScene, depthCamera);

  // TODO: this step is the slowest
  const buffer = new Uint8Array(width * height * 4);
  renderer.readRenderTargetPixels(packedDepthTarget, 0, 0, width, height, buffer);

  const matrix = [];
  for (let y = height - 1; y >= 0; y--) {
    const row = new Array(width);
    for (let x = 0; x < width; x++) {
      const i = 4 * (y * width + x);
      const depthInMeters =
        decodeDepthFromGrayscaleRGBA(buffer[i], buffer[i + 1], buffer[i + 2], buffer[i + 3]) *
        camera.far;

      // NOTE: set roundDepthMatrix to 0 to disable rounding
      row[x] = Math.round(depthInMeters * 10 ** roundDepthMatrix) / 10 ** roundDepthMatrix;
    }
    matrix.push(row);
  }

  // -------------------------------------------------------------------
  // Store data required for overlap computation
  // -------------------------------------------------------------------
  const dataTexture = new DataTexture(buffer, width, height, RGBAFormat, UnsignedByteType);
  dataTexture.flipY = true;
  dataTexture.minFilter = LinearFilter;
  dataTexture.magFilter = LinearFilter;
  dataTexture.needsUpdate = true;

  currentPathFrames.push({
    dataTexture: dataTexture,
    camera: camera.clone(),
    width: width,
    height: height,
    cameraFar: camera.far,
  });

  // 3. Optional: render depth visualization quad to canvas
  // NOTE: We should avoid rendering in production to save some time
  if (debugDepthFrame) {
    renderer.setRenderTarget(null);
    renderer.render(depthScene, depthCamera);
  }

  console.log(
    `${MESSAGE_TYPES.DEPTH_FRAME_READY}_${JSON.stringify({
      pathNumber: currentPathNumber,
      frameIndex: currentFrameIndex,
      depthMatrix: matrix,
    })}`
  );

  // Wait for Puppeteer to capture the frame,
  // unless we hit a timeout,
  // in which case we continue to the next frame.
  try {
    await new Promise((resolve) => {
      const messageHandler = (event: MessageEvent) => {
        // TODO: change to event.type === 'console' && event.detail?.text === MESSAGE_TYPES.REGULAR_FRAME_CAPTURED
        if (event.data === MESSAGE_TYPES.DEPTH_FRAME_CAPTURED) {
          window.removeEventListener('message', messageHandler);
          resolve(undefined);
        }
      };

      // Send message to Puppeteer
      window.addEventListener('message', messageHandler);
      window.postMessage(MESSAGE_TYPES.DEPTH_FRAME_READY, '*');

      // Make sure to resolve the Promise,
      // even if the message is never received.
      setTimeout(() => {
        // TODO: change to 'console' instead of 'message'
        window.removeEventListener('message', messageHandler);
        console.warn('Depth frame capture confirmation timed out');
        resolve(undefined);
      }, MESSAGE_DELAY_IN_MS);
    });
  } catch (error) {
    console.error('Error during depth frame capture:', error);
  } finally {
    requestAnimationFrame(() =>
      animate(
        tiles,
        raycaster,
        renderer,
        camera,
        scene,
        depthTarget,
        packedDepthTarget,
        depthCamera,
        depthScene,
        totalPathsCount,
        currentPathIndex,
        currentPathNumber,
        csvUrl,
        currentPathData,
        currentFrameIndex + 1,
        0,
        debugDepthFrame,
        roundDepthMatrix
      )
    );
  }
}

function parseQueryParams() {
  // Fetch all query parameters from URL
  const urlParams = new URLSearchParams(window.location.search);

  // Check and validate the Cesium token
  const token = urlParams.get('token') || null;

  if (!token) {
    throw new Error('No token provided');
  }

  // Check and validate the csvUrls
  const rawCsvUrls = urlParams.get('csvUrls') || null;

  if (!rawCsvUrls) {
    throw new Error('No CSV URLs provided');
  }

  const csvUrls = rawCsvUrls.split(',');

  if (!isArrayOfString(csvUrls) || csvUrls.length === 0) {
    throw new Error('No valid CSV URLs provided');
  }

  const width = Number(urlParams.get('width')) || DEFAULT_RENDERER_WIDTH;

  if (isNaN(width) || width <= 0) {
    throw new Error('Invalid width value');
  }

  const height = Number(urlParams.get('height')) || DEFAULT_RENDERER_HEIGHT;

  if (isNaN(height) || height <= 0) {
    throw new Error('Invalid height value');
  }

  const cameraFov = Number(urlParams.get('cameraFov')) || DEFAULT_CAMERA_FOV_IN_DEGREES;

  if (isNaN(cameraFov) || cameraFov <= 0) {
    throw new Error('Invalid camera fov value');
  }

  const cameraNear = Number(urlParams.get('cameraNear')) || DEFAULT_CAMERA_NEAR_IN_METERS;

  if (isNaN(cameraNear) || cameraNear <= 0) {
    throw new Error('Invalid camera near value');
  }

  const cameraFar = Number(urlParams.get('cameraFar')) || DEFAULT_CAMERA_FAR_IN_METERS;

  if (isNaN(cameraFar) || cameraFar <= 0) {
    throw new Error('Invalid camera far value');
  }

  if (cameraNear >= cameraFar) {
    throw new Error('Camera near value must be less than camera far value');
  }

  const debugDepthFrame = Boolean(urlParams.get('debugDepthFrame')) || false;

  const roundDepthMatrix = Number(urlParams.get('roundDepthMatrix')) || 0;

  if (isNaN(roundDepthMatrix) || roundDepthMatrix < 0) {
    throw new Error('Invalid round depth matrix value');
  }

  return {
    token,
    csvUrls,
    cameraFar,
    cameraNear,
    cameraFov,
    width,
    height,
    debugDepthFrame,
    roundDepthMatrix,
  };
}

async function main() {
  // Fetch all query parameters from URL
  const {
    token,
    csvUrls,
    cameraFar,
    cameraNear,
    cameraFov,
    width,
    height,
    debugDepthFrame,
    roundDepthMatrix,
  } = parseQueryParams();

  const scene = new Scene();
  const raycaster = new Raycaster();

  const renderer = new WebGLRenderer({ antialias: true });
  renderer.setClearColor(0x87ceeb);
  document.body.appendChild(renderer.domElement);

  const camera = new PerspectiveCamera(
    cameraFov,
    window.innerWidth / window.innerHeight,
    cameraNear,
    cameraFar
  );
  const tiles = new TilesRenderer();

  const { depthTarget, packedDepthTarget, depthScene, depthCamera } = setupDepthRendering(
    width,
    height,
    cameraNear,
    cameraFar
  );

  const { overlapScene, overlapCamera, overlapQuad, overlapRenderTarget } = setupOverlapResources(
    width,
    height
  );

  // TODO: how do we know that the provided token is valid at runtime?
  reinstantiateTiles(tiles, camera, renderer, scene, token);

  onWindowResize(width, height, camera, renderer, depthTarget, packedDepthTarget);
  window.addEventListener(
    'resize',
    () => onWindowResize(width, height, camera, renderer, depthTarget, packedDepthTarget),
    false
  );
  tiles.addEventListener('tiles-load-start', () => {
    console.log('Tiles loaded');
    tilesLoading = true;
  });

  let atLeastOnePathProcessed = false;

  for (let currentPathIndex = 0; currentPathIndex < csvUrls.length; currentPathIndex++) {
    // Reset all state for new path
    tilesLoading = false;
    consecutiveMissingIntersections = 0;
    currentPathPending = true;
    currentPathFrames = [];

    const currentCsvUrl = csvUrls[currentPathIndex];
    const currentPathNumber = getPathNumberFromCsvUrl(currentCsvUrl);
    const currentPathData = await loadPath(currentPathNumber, currentCsvUrl);

    if (currentPathData.length > 0) {
      atLeastOnePathProcessed = true;

      animate(
        tiles,
        raycaster,
        renderer,
        camera,
        scene,
        depthTarget,
        packedDepthTarget,
        depthCamera,
        depthScene,
        csvUrls.length,
        currentPathIndex,
        currentPathNumber,
        currentCsvUrl,
        currentPathData,
        0,
        0,
        debugDepthFrame,
        roundDepthMatrix
      );

      // Wait for the current path to complete before moving to the next one
      while (currentPathPending) {
        await new Promise((_resolve) => setTimeout(_resolve, PATH_WAIT_DELAY_IN_MS));
      }

      // No need to continue if the path is empty
      if (currentPathFrames.length === 0) {
        continue;
      }

      // -------------------------------------------------------------
      // Path finished – compute and emit coviz matrix
      // -------------------------------------------------------------
      const covizMatrix = computeCovizMatrix(
        currentPathFrames,
        renderer,
        overlapScene,
        overlapCamera,
        overlapQuad,
        overlapRenderTarget,
        currentPathNumber
      );

      console.log(
        `${MESSAGE_TYPES.COVIZ_MATRIX_READY}_${JSON.stringify({
          pathNumber: currentPathNumber,
          covizMatrix: covizMatrix,
        })}`
      );

      // Notify puppeteer via postMessage and wait for confirmation
      try {
        await new Promise((resolve) => {
          const handler = (event: MessageEvent) => {
            if (event.data === MESSAGE_TYPES.COVIZ_MATRIX_CAPTURED) {
              window.removeEventListener('message', handler);
              resolve(undefined);
            }
          };

          window.addEventListener('message', handler);
          window.postMessage(MESSAGE_TYPES.COVIZ_MATRIX_READY, '*');

          setTimeout(() => {
            window.removeEventListener('message', handler);
            console.warn('Coviz matrix capture confirmation timed out');
            resolve(undefined);
          }, MESSAGE_DELAY_IN_MS);
        });
      } catch (e) {
        console.error('Error waiting for coviz matrix capture confirmation:', e);
      }
    } else {
      currentPathPending = false;
    }
  }

  // Make sure we send the processing complete message
  if (!atLeastOnePathProcessed) {
    console.log('All paths complete');
    console.log(MESSAGE_TYPES.PROCESSING_COMPLETE);
  }
}

<<<<<<< HEAD
main();

// ---------------------------------------------------------------------------
// Coviz-measurement
// ---------------------------------------------------------------------------
const OVERLAP_SAMPLE_STEP = 8; // sample every Nth pixel when computing overlap
const OVERLAP_EPSILON_METERS = 0.5; // tolerance when checking occlusion in camera B

type FrameInfo = {
  depthTexture: DataTexture; // packed RGBA8 depth
  camera: PerspectiveCamera; // cloned camera for this frame (contains matrices)
  width: number;
  height: number;
  cameraFar: number;
};

// Retrieve depth value from our bottom-to-top stored matrix
function getDepthValue(matrix: number[][], width: number, height: number, x: number, y: number) {
  // y comes from top-origin coordinate – convert to bottom-origin index used in matrix
  const rowIndex = height - 1 - y;
  return matrix[rowIndex][x];
}

// GPU-based overlap computation --------------------------------------------------

let overlapResources: {
  scene: Scene;
  camera: OrthographicCamera;
  quad: Mesh;
  target: WebGLRenderTarget;
} | null = null;

function initOverlapResources(renderer: WebGLRenderer, width: number, height: number) {
  const scene = new Scene();
  const camera = new OrthographicCamera(-1, 1, 1, -1, 0, 1);

  const target = new WebGLRenderTarget(width, height);
  target.texture.minFilter = LinearFilter;
  target.texture.magFilter = LinearFilter;

  const material = new ShaderMaterial({
    uniforms: {
      tDepthA: { value: null },
      tDepthB: { value: null },
      invPA: { value: new Matrix4() },
      invVA: { value: new Matrix4() },
      PB: { value: new Matrix4() },
      VB: { value: new Matrix4() },
      farA: { value: 1 },
      farB: { value: 1 },
      epsilon: { value: OVERLAP_EPSILON_METERS },
    },
    vertexShader: `
      varying vec2 vUv;
      void main(){
        vUv = uv;
        gl_Position = vec4(position.xy, 0.0, 1.0);
      }
    `,
    fragmentShader: `
      precision highp float;
      varying vec2 vUv;
      uniform sampler2D tDepthA;
      uniform sampler2D tDepthB;
      uniform mat4 invPA;
      uniform mat4 invVA;
      uniform mat4 PB;
      uniform mat4 VB;
      uniform float farA;
      uniform float farB;
      uniform float epsilon;

      // Unpack the packed RGBA8 depth value (0-1 range storing linear depth / far)
      float unpackDepth( vec4 c ) {
        return c.r + c.g / 256.0 + c.b / 65536.0 + c.a / 16777216.0;
      }

      void main() {
        // ------------------------------------------------------------------
        // 1. Read linear depth for the current pixel in camera A
        // ------------------------------------------------------------------
        float zNormA = unpackDepth( texture2D( tDepthA, vUv ) );
        if ( zNormA > 0.999 ) {
          discard;                        // no geometry at far plane
        }

        // Convert to metric depth (metres)
        float depthA = zNormA * farA;

        // ------------------------------------------------------------------
        // 2. Reconstruct the view-space position for camera A
        // ------------------------------------------------------------------
        // Build a ray direction from the camera through this pixel
        vec2 ndc = vUv * 2.0 - 1.0;         // Normalised device coordinates
        vec4 clipNear = vec4( ndc, -1.0, 1.0 );
        vec4 viewNear = invPA * clipNear;   // to view space
        viewNear /= viewNear.w;
        vec3 rayDir = normalize( viewNear.xyz );

        // View-space position (camera A looks down -Z axis)
        // depthA is positive; rayDir points toward the scene (negative z),
        // so we multiply without flipping the sign.
        vec3 viewPosA = rayDir * depthA;

        // World-space position of this sample
        vec4 worldPos = invVA * vec4( viewPosA, 1.0 );

        // ------------------------------------------------------------------
        // 3. Project the point into camera B
        // ------------------------------------------------------------------
        vec4 viewPosB4 = VB * worldPos;     // view space B
        if ( viewPosB4.z >= 0.0 ) {
          discard;                          // behind camera B
        }

        vec4 clipB = PB * viewPosB4;
        if ( clipB.w <= 0.0 ) {
          discard;
        }

        vec3 ndcB = clipB.xyz / clipB.w;
        if ( abs( ndcB.x ) > 1.0 || abs( ndcB.y ) > 1.0 || ndcB.z < 0.0 || ndcB.z > 1.0 ) {
          discard;                          // outside frustum B
        }

        vec2 uvB = ndcB.xy * 0.5 + 0.5;

        // ------------------------------------------------------------------
        // 4. Depth test in camera B (linear space)
        // ------------------------------------------------------------------
        float zNormB = unpackDepth( texture2D( tDepthB, uvB ) );
        float depthPixelB = zNormB * farB;      // surface depth in B for this pixel
        float depthSampleB = -viewPosB4.z;      // depth of our sample in B

        if ( depthSampleB <= depthPixelB + epsilon ) {
          // Visible from both cameras -> overlap
          gl_FragColor = vec4( 1.0, 0.0, 0.0, 1.0 );
        } else {
          gl_FragColor = vec4( 0.0, 0.0, 0.0, 1.0 );
        }
      }
    `,
  });

  const quad = new Mesh(new PlaneGeometry(2, 2), material);
  scene.add(quad);

  overlapResources = { scene, camera, quad, target };
}

function gpuOverlap(
  renderer: WebGLRenderer,
  a: FrameInfo,
  b: FrameInfo
): number {
  
  if (!overlapResources ||
      overlapResources.target.width  !== a.width ||
      overlapResources.target.height !== a.height) {
    initOverlapResources(renderer, a.width, a.height);
  }

  const { scene, camera, quad, target } = overlapResources!;

  
  // Update uniforms for this pair
  const mat = quad.material as ShaderMaterial;
  mat.uniforms.tDepthA.value = a.depthTexture;
  mat.uniforms.tDepthB.value = b.depthTexture;
  mat.uniforms.invPA.value = a.camera.projectionMatrixInverse.clone();
  mat.uniforms.invVA.value = a.camera.matrixWorldInverse.clone().invert();
  mat.uniforms.PB.value = b.camera.projectionMatrix.clone();
  mat.uniforms.VB.value = b.camera.matrixWorldInverse.clone();
  mat.uniforms.farA.value = a.cameraFar;
  mat.uniforms.farB.value = b.cameraFar;


  // ------------------------------------------------------------------
  // 1. Try native WebGL2 occlusion query
  // ------------------------------------------------------------------
  const gl: WebGLRenderingContext | WebGL2RenderingContext = renderer.getContext();

  const isWebGL2 = (gl as WebGL2RenderingContext).beginQuery !== undefined;
  let passedSamples: number | null = null;

  // if (isWebGL2) {
  //   const gl2 = gl as WebGL2RenderingContext;
  //   const query = gl2.createQuery();
  //   if (query) {
  //     renderer.setRenderTarget(target);
  //     gl2.beginQuery(gl2.ANY_SAMPLES_PASSED, query);
  //     renderer.render(scene, camera);
  //     gl2.endQuery(gl2.ANY_SAMPLES_PASSED);
  //     gl2.flush(); // ensure the commands are submitted

  //     // Busy-wait until the result is ready. In practice this returns quickly.
  //     while (!gl2.getQueryParameter(query, gl2.QUERY_RESULT_AVAILABLE)) {
  //       /* spin */
  //     }
  //     passedSamples = gl2.getQueryParameter(query, gl2.QUERY_RESULT);
  //     gl2.deleteQuery(query);
  //     renderer.setRenderTarget(null);
  //   }
  // }

  // ------------------------------------------------------------------
  // 2. WebGL1 fall-back using EXT_occlusion_query_boolean
  // ------------------------------------------------------------------
  // if (passedSamples === null) {
  //   // Either WebGL2 path was unavailable or failed → try extension
  //   const ext: any = gl.getExtension('EXT_occlusion_query_boolean');
  //   if (ext) {
  //     const queryExt = ext.createQueryEXT();
  //     renderer.setRenderTarget(target);
  //     ext.beginQueryEXT(ext.ANY_SAMPLES_PASSED_EXT, queryExt);
  //     renderer.render(scene, camera);
  //     ext.endQueryEXT(ext.ANY_SAMPLES_PASSED_EXT);
  //     (gl as WebGLRenderingContext).flush();

  //     while (!ext.getQueryObjectEXT(queryExt, ext.QUERY_RESULT_AVAILABLE_EXT)) {
  //       /* spin */
  //     }
  //     passedSamples = ext.getQueryObjectEXT(queryExt, ext.QUERY_RESULT_EXT);
  //     ext.deleteQueryEXT(queryExt);
  //     renderer.setRenderTarget(null);
  //   }
  // }

  // ------------------------------------------------------------------
  // 3. Final fall-back → original readPixels implementation (counts per-pixel overlap)
  // ------------------------------------------------------------------
  const totalPixels = a.width * a.height;

  // Helper that performs the slower pixel read-back and explicit counting
  const countPixelsFallback = (): number => {
    renderer.setRenderTarget(target);
    renderer.render(scene, camera);

    const buffer = new Uint8Array(totalPixels * 4);
    renderer.readRenderTargetPixels(target, 0, 0, a.width, a.height, buffer);
    renderer.setRenderTarget(null);

    let count = 0;
    for (let i = 0; i < buffer.length; i += 4) {
      if (buffer[i] > 128) count++;
    }
    return count;
  };

  // If the occlusion query gave us no result, or only a boolean (0 / 1) that
  // is clearly insufficient for a coverage ratio, fall back to the explicit
  // pixel counting method.
  if (passedSamples === null || passedSamples <= 1) {
    passedSamples = countPixelsFallback();
  }

  return passedSamples / totalPixels;
}

function computeCovizMatrix(
  frames: FrameInfo[],
  renderer: WebGLRenderer,
  pathNumber: number        // new param so we can report which path
) {
  const n = frames.length;
  const totalPairs = (n * (n - 1)) / 2;
  let donePairs = 0;

  const result = Array.from({ length: n }, () => Array(n).fill(0));

  for (let i = 0; i < n; i++) {
    result[i][i] = 1;
    for (let j = i + 1; j < n; j++) {
      // Compute visibility in both directions separately
      const ratioAB = gpuOverlap(renderer, frames[i], frames[j]); // pixels from A also seen by B
      const ratioBA = gpuOverlap(renderer, frames[j], frames[i]); // pixels from B also seen by A

      result[i][j] = ratioAB;
      result[j][i] = ratioBA;

      // ---------------------------------
      // Progress update every 50 pairs (counted by unique frame pairs)
      // ---------------------------------
      donePairs++;
      if (donePairs % 50 === 0 || donePairs === totalPairs) {
        const progress = donePairs / totalPairs; // 0-1 based on unique pairs
        const payload = { pathNumber, progress };

        // a) console prefix (Puppeteer sees it via page.on('console'))
        console.log(`${MESSAGE_TYPES.COVIZ_MATRIX_PROGRESS}_${JSON.stringify(payload)}`);

        // b) postMessage in case you prefer the window channel
        window.postMessage(MESSAGE_TYPES.COVIZ_MATRIX_PROGRESS, '*');
      }
    }
  }
  return result;
}

function saveCovizMatrix(matrix: number[][], _pathNumber: number) {
  // Intentionally left blank: avoid triggering a browser download.
  // Puppeteer will capture the coviz matrix through the
  // COVIZ_MATRIX_READY console and postMessage events.
  console.debug('Coviz matrix generated', matrix);
}
=======
main();
>>>>>>> ffa53dcc
<|MERGE_RESOLUTION|>--- conflicted
+++ resolved
@@ -1328,312 +1328,4 @@
   }
 }
 
-<<<<<<< HEAD
-main();
-
-// ---------------------------------------------------------------------------
-// Coviz-measurement
-// ---------------------------------------------------------------------------
-const OVERLAP_SAMPLE_STEP = 8; // sample every Nth pixel when computing overlap
-const OVERLAP_EPSILON_METERS = 0.5; // tolerance when checking occlusion in camera B
-
-type FrameInfo = {
-  depthTexture: DataTexture; // packed RGBA8 depth
-  camera: PerspectiveCamera; // cloned camera for this frame (contains matrices)
-  width: number;
-  height: number;
-  cameraFar: number;
-};
-
-// Retrieve depth value from our bottom-to-top stored matrix
-function getDepthValue(matrix: number[][], width: number, height: number, x: number, y: number) {
-  // y comes from top-origin coordinate – convert to bottom-origin index used in matrix
-  const rowIndex = height - 1 - y;
-  return matrix[rowIndex][x];
-}
-
-// GPU-based overlap computation --------------------------------------------------
-
-let overlapResources: {
-  scene: Scene;
-  camera: OrthographicCamera;
-  quad: Mesh;
-  target: WebGLRenderTarget;
-} | null = null;
-
-function initOverlapResources(renderer: WebGLRenderer, width: number, height: number) {
-  const scene = new Scene();
-  const camera = new OrthographicCamera(-1, 1, 1, -1, 0, 1);
-
-  const target = new WebGLRenderTarget(width, height);
-  target.texture.minFilter = LinearFilter;
-  target.texture.magFilter = LinearFilter;
-
-  const material = new ShaderMaterial({
-    uniforms: {
-      tDepthA: { value: null },
-      tDepthB: { value: null },
-      invPA: { value: new Matrix4() },
-      invVA: { value: new Matrix4() },
-      PB: { value: new Matrix4() },
-      VB: { value: new Matrix4() },
-      farA: { value: 1 },
-      farB: { value: 1 },
-      epsilon: { value: OVERLAP_EPSILON_METERS },
-    },
-    vertexShader: `
-      varying vec2 vUv;
-      void main(){
-        vUv = uv;
-        gl_Position = vec4(position.xy, 0.0, 1.0);
-      }
-    `,
-    fragmentShader: `
-      precision highp float;
-      varying vec2 vUv;
-      uniform sampler2D tDepthA;
-      uniform sampler2D tDepthB;
-      uniform mat4 invPA;
-      uniform mat4 invVA;
-      uniform mat4 PB;
-      uniform mat4 VB;
-      uniform float farA;
-      uniform float farB;
-      uniform float epsilon;
-
-      // Unpack the packed RGBA8 depth value (0-1 range storing linear depth / far)
-      float unpackDepth( vec4 c ) {
-        return c.r + c.g / 256.0 + c.b / 65536.0 + c.a / 16777216.0;
-      }
-
-      void main() {
-        // ------------------------------------------------------------------
-        // 1. Read linear depth for the current pixel in camera A
-        // ------------------------------------------------------------------
-        float zNormA = unpackDepth( texture2D( tDepthA, vUv ) );
-        if ( zNormA > 0.999 ) {
-          discard;                        // no geometry at far plane
-        }
-
-        // Convert to metric depth (metres)
-        float depthA = zNormA * farA;
-
-        // ------------------------------------------------------------------
-        // 2. Reconstruct the view-space position for camera A
-        // ------------------------------------------------------------------
-        // Build a ray direction from the camera through this pixel
-        vec2 ndc = vUv * 2.0 - 1.0;         // Normalised device coordinates
-        vec4 clipNear = vec4( ndc, -1.0, 1.0 );
-        vec4 viewNear = invPA * clipNear;   // to view space
-        viewNear /= viewNear.w;
-        vec3 rayDir = normalize( viewNear.xyz );
-
-        // View-space position (camera A looks down -Z axis)
-        // depthA is positive; rayDir points toward the scene (negative z),
-        // so we multiply without flipping the sign.
-        vec3 viewPosA = rayDir * depthA;
-
-        // World-space position of this sample
-        vec4 worldPos = invVA * vec4( viewPosA, 1.0 );
-
-        // ------------------------------------------------------------------
-        // 3. Project the point into camera B
-        // ------------------------------------------------------------------
-        vec4 viewPosB4 = VB * worldPos;     // view space B
-        if ( viewPosB4.z >= 0.0 ) {
-          discard;                          // behind camera B
-        }
-
-        vec4 clipB = PB * viewPosB4;
-        if ( clipB.w <= 0.0 ) {
-          discard;
-        }
-
-        vec3 ndcB = clipB.xyz / clipB.w;
-        if ( abs( ndcB.x ) > 1.0 || abs( ndcB.y ) > 1.0 || ndcB.z < 0.0 || ndcB.z > 1.0 ) {
-          discard;                          // outside frustum B
-        }
-
-        vec2 uvB = ndcB.xy * 0.5 + 0.5;
-
-        // ------------------------------------------------------------------
-        // 4. Depth test in camera B (linear space)
-        // ------------------------------------------------------------------
-        float zNormB = unpackDepth( texture2D( tDepthB, uvB ) );
-        float depthPixelB = zNormB * farB;      // surface depth in B for this pixel
-        float depthSampleB = -viewPosB4.z;      // depth of our sample in B
-
-        if ( depthSampleB <= depthPixelB + epsilon ) {
-          // Visible from both cameras -> overlap
-          gl_FragColor = vec4( 1.0, 0.0, 0.0, 1.0 );
-        } else {
-          gl_FragColor = vec4( 0.0, 0.0, 0.0, 1.0 );
-        }
-      }
-    `,
-  });
-
-  const quad = new Mesh(new PlaneGeometry(2, 2), material);
-  scene.add(quad);
-
-  overlapResources = { scene, camera, quad, target };
-}
-
-function gpuOverlap(
-  renderer: WebGLRenderer,
-  a: FrameInfo,
-  b: FrameInfo
-): number {
-  
-  if (!overlapResources ||
-      overlapResources.target.width  !== a.width ||
-      overlapResources.target.height !== a.height) {
-    initOverlapResources(renderer, a.width, a.height);
-  }
-
-  const { scene, camera, quad, target } = overlapResources!;
-
-  
-  // Update uniforms for this pair
-  const mat = quad.material as ShaderMaterial;
-  mat.uniforms.tDepthA.value = a.depthTexture;
-  mat.uniforms.tDepthB.value = b.depthTexture;
-  mat.uniforms.invPA.value = a.camera.projectionMatrixInverse.clone();
-  mat.uniforms.invVA.value = a.camera.matrixWorldInverse.clone().invert();
-  mat.uniforms.PB.value = b.camera.projectionMatrix.clone();
-  mat.uniforms.VB.value = b.camera.matrixWorldInverse.clone();
-  mat.uniforms.farA.value = a.cameraFar;
-  mat.uniforms.farB.value = b.cameraFar;
-
-
-  // ------------------------------------------------------------------
-  // 1. Try native WebGL2 occlusion query
-  // ------------------------------------------------------------------
-  const gl: WebGLRenderingContext | WebGL2RenderingContext = renderer.getContext();
-
-  const isWebGL2 = (gl as WebGL2RenderingContext).beginQuery !== undefined;
-  let passedSamples: number | null = null;
-
-  // if (isWebGL2) {
-  //   const gl2 = gl as WebGL2RenderingContext;
-  //   const query = gl2.createQuery();
-  //   if (query) {
-  //     renderer.setRenderTarget(target);
-  //     gl2.beginQuery(gl2.ANY_SAMPLES_PASSED, query);
-  //     renderer.render(scene, camera);
-  //     gl2.endQuery(gl2.ANY_SAMPLES_PASSED);
-  //     gl2.flush(); // ensure the commands are submitted
-
-  //     // Busy-wait until the result is ready. In practice this returns quickly.
-  //     while (!gl2.getQueryParameter(query, gl2.QUERY_RESULT_AVAILABLE)) {
-  //       /* spin */
-  //     }
-  //     passedSamples = gl2.getQueryParameter(query, gl2.QUERY_RESULT);
-  //     gl2.deleteQuery(query);
-  //     renderer.setRenderTarget(null);
-  //   }
-  // }
-
-  // ------------------------------------------------------------------
-  // 2. WebGL1 fall-back using EXT_occlusion_query_boolean
-  // ------------------------------------------------------------------
-  // if (passedSamples === null) {
-  //   // Either WebGL2 path was unavailable or failed → try extension
-  //   const ext: any = gl.getExtension('EXT_occlusion_query_boolean');
-  //   if (ext) {
-  //     const queryExt = ext.createQueryEXT();
-  //     renderer.setRenderTarget(target);
-  //     ext.beginQueryEXT(ext.ANY_SAMPLES_PASSED_EXT, queryExt);
-  //     renderer.render(scene, camera);
-  //     ext.endQueryEXT(ext.ANY_SAMPLES_PASSED_EXT);
-  //     (gl as WebGLRenderingContext).flush();
-
-  //     while (!ext.getQueryObjectEXT(queryExt, ext.QUERY_RESULT_AVAILABLE_EXT)) {
-  //       /* spin */
-  //     }
-  //     passedSamples = ext.getQueryObjectEXT(queryExt, ext.QUERY_RESULT_EXT);
-  //     ext.deleteQueryEXT(queryExt);
-  //     renderer.setRenderTarget(null);
-  //   }
-  // }
-
-  // ------------------------------------------------------------------
-  // 3. Final fall-back → original readPixels implementation (counts per-pixel overlap)
-  // ------------------------------------------------------------------
-  const totalPixels = a.width * a.height;
-
-  // Helper that performs the slower pixel read-back and explicit counting
-  const countPixelsFallback = (): number => {
-    renderer.setRenderTarget(target);
-    renderer.render(scene, camera);
-
-    const buffer = new Uint8Array(totalPixels * 4);
-    renderer.readRenderTargetPixels(target, 0, 0, a.width, a.height, buffer);
-    renderer.setRenderTarget(null);
-
-    let count = 0;
-    for (let i = 0; i < buffer.length; i += 4) {
-      if (buffer[i] > 128) count++;
-    }
-    return count;
-  };
-
-  // If the occlusion query gave us no result, or only a boolean (0 / 1) that
-  // is clearly insufficient for a coverage ratio, fall back to the explicit
-  // pixel counting method.
-  if (passedSamples === null || passedSamples <= 1) {
-    passedSamples = countPixelsFallback();
-  }
-
-  return passedSamples / totalPixels;
-}
-
-function computeCovizMatrix(
-  frames: FrameInfo[],
-  renderer: WebGLRenderer,
-  pathNumber: number        // new param so we can report which path
-) {
-  const n = frames.length;
-  const totalPairs = (n * (n - 1)) / 2;
-  let donePairs = 0;
-
-  const result = Array.from({ length: n }, () => Array(n).fill(0));
-
-  for (let i = 0; i < n; i++) {
-    result[i][i] = 1;
-    for (let j = i + 1; j < n; j++) {
-      // Compute visibility in both directions separately
-      const ratioAB = gpuOverlap(renderer, frames[i], frames[j]); // pixels from A also seen by B
-      const ratioBA = gpuOverlap(renderer, frames[j], frames[i]); // pixels from B also seen by A
-
-      result[i][j] = ratioAB;
-      result[j][i] = ratioBA;
-
-      // ---------------------------------
-      // Progress update every 50 pairs (counted by unique frame pairs)
-      // ---------------------------------
-      donePairs++;
-      if (donePairs % 50 === 0 || donePairs === totalPairs) {
-        const progress = donePairs / totalPairs; // 0-1 based on unique pairs
-        const payload = { pathNumber, progress };
-
-        // a) console prefix (Puppeteer sees it via page.on('console'))
-        console.log(`${MESSAGE_TYPES.COVIZ_MATRIX_PROGRESS}_${JSON.stringify(payload)}`);
-
-        // b) postMessage in case you prefer the window channel
-        window.postMessage(MESSAGE_TYPES.COVIZ_MATRIX_PROGRESS, '*');
-      }
-    }
-  }
-  return result;
-}
-
-function saveCovizMatrix(matrix: number[][], _pathNumber: number) {
-  // Intentionally left blank: avoid triggering a browser download.
-  // Puppeteer will capture the coviz matrix through the
-  // COVIZ_MATRIX_READY console and postMessage events.
-  console.debug('Coviz matrix generated', matrix);
-}
-=======
-main();
->>>>>>> ffa53dcc
+main();