--- conflicted
+++ resolved
@@ -219,11 +219,7 @@
   tiles.setCamera(camera);
 }
 
-<<<<<<< HEAD
 function setupDepthRendering(cameraNear: number, cameraFar: number) {
-=======
-function setupDepthRendering(cameraNear: number, cameraFar: number, useLogarithmicDepth: boolean) {
->>>>>>> c0dc75ab
   // Create render target with depth texture
   const depthTarget = new WebGLRenderTarget(RENDERER_WIDTH, RENDERER_HEIGHT);
   depthTarget.texture.minFilter = NearestFilter;
@@ -284,34 +280,10 @@
       }
     `,
     uniforms: {
-<<<<<<< HEAD
       tDepth: { value: depthTarget.depthTexture },
       cameraNear: { value: cameraNear },
       cameraFar: { value: cameraFar },
       texelSize: { value: new Vector2(1.0 / RENDERER_WIDTH, 1.0 / RENDERER_HEIGHT) },
-=======
-      tDepth: {
-        value: depthTarget.depthTexture,
-      },
-      cameraNear: {
-        value: cameraNear,
-      },
-      cameraFar: {
-        value: cameraFar,
-      },
-      minDepth: {
-        value: 100.0,
-      },
-      maxDepth: {
-        value: 500.0,
-      },
-      u_useLogarithmicDepth: {
-        value: useLogarithmicDepth,
-      },
-      texelSize: {
-        value: new Vector2(1.0 / RENDERER_WIDTH, 1.0 / RENDERER_HEIGHT),
-      },
->>>>>>> c0dc75ab
     },
   });
 
@@ -759,22 +731,9 @@
   renderer.setRenderTarget(depthTarget);
   renderer.render(scene, camera);
 
-<<<<<<< HEAD
   // 2. Pack the depth texture into RGBA8 in a second pass
   renderer.setRenderTarget(packedDepthTarget);
   renderer.render(depthScene, depthCamera);
-=======
-  // Read depth buffer directly from the depth texture before rendering visualization
-  const width = depthTarget.width;
-  const height = depthTarget.height;
-  const depthBuffer = new Uint8Array(width * height * 4);
-  renderer.readRenderTargetPixels(depthTarget, 0, 0, width, height, depthBuffer);
-  const depthMatrix = getDepthMatrix(depthBuffer, width, height, camera);
-  const depthStats = getDepthMatrixStats(depthMatrix);
-
-  // 2. Render depth visualization quad to canvas
-  renderer.setRenderTarget(null);
->>>>>>> c0dc75ab
 
   // TODO: this step is the slowest
   const buffer = new Uint8Array(RENDERER_WIDTH * RENDERER_HEIGHT * 4);
@@ -795,7 +754,6 @@
     matrix.push(row);
   }
 
-<<<<<<< HEAD
   // 3. Optional: render depth visualization quad to canvas
   // NOTE: We should avoid rendering in production to save some time
   if (debugDepthFrame) {
@@ -810,21 +768,6 @@
       depthMatrix: matrix,
     })}`
   );
-=======
-  renderer.render(depthScene, depthCamera);
-
-  // Log the depth matrix data with statistics
-  console.log(
-    `${MESSAGE_TYPES.DEPTH_MATRIX_READY}_${JSON.stringify({
-      pathNumber: currentPathNumber,
-      frameIndex: currentFrameIndex,
-      depthMatrix,
-      depthStats,
-    })}`
-  );
-
-  console.log(`${MESSAGE_TYPES.DEPTH_FRAME_READY}_${JSON.stringify(metadata)}`);
->>>>>>> c0dc75ab
 
   // Wait for Puppeteer to capture the frame,
   // unless we hit a timeout,
